/*
 * SPDX-FileCopyrightText: 2021 Espressif Systems (Shanghai) CO LTD
 *
 * SPDX-License-Identifier: Apache-2.0
 */

#pragma once

#if __cpp_exceptions

#include "esp_exception.hpp"
#include "system_cxx.hpp"

namespace idf {

#define GPIO_CHECK_THROW(err) CHECK_THROW_SPECIFIC((err), GPIOException)

/**
 * @brief Exception thrown for errors in the GPIO C++ API.
 */
struct GPIOException : public ESPException {
    /**
     * @param error The IDF error representing the error class of the error to throw.
     */
    GPIOException(esp_err_t error);
};

/**
 * Check if the numeric pin number is valid on the current hardware.
 */
esp_err_t check_gpio_pin_num(uint32_t pin_num) noexcept;

/**
 * Check if the numeric value of a drive strength is valid on the current hardware.
 */
esp_err_t check_gpio_drive_strength(uint32_t strength) noexcept;


/**
 * This is a "Strong Value Type" class for GPIO. The GPIO pin number is checked during construction according to
 * the hardware capabilities. This means that any GPIONumBase object is guaranteed to contain a valid GPIO number.
 * See also the template class \c StrongValue.
 */
template<typename GPIONumFinalType>
class GPIONumBase final : public StrongValueComparable<uint32_t> {
public:
    /**
     * @brief Create a numerical pin number representation and make sure it's correct.
     *
     * @throw GPIOException if the number does not reflect a valid GPIO number on the current hardware.
     */
    explicit GPIONumBase(uint32_t pin) : StrongValueComparable<uint32_t>(pin)
    {
        esp_err_t pin_check_result = check_gpio_pin_num(pin);
        if (pin_check_result != ESP_OK) {
            throw GPIOException(pin_check_result);
        }
    }

    using StrongValueComparable<uint32_t>::operator==;
    using StrongValueComparable<uint32_t>::operator!=;

    /**
     * Retrieves the valid numerical representation of the GPIO number.
     */
    uint32_t get_num() const { return get_value(); };
};

/**
 * This is a TAG type whose sole purpose is to create a distinct type from GPIONumBase.
 */
class GPIONumType;

/**
 * A GPIO number type used for general GPIOs, in contrast to specific GPIO pins like e.g. SPI_SCLK.
 */
using GPIONum = GPIONumBase<class GPIONumType>;

/**
 * Level of an input GPIO.
 */
enum class GPIOLevel {
    HIGH,
    LOW
};

/**
 * Represents a valid pull up configuration for GPIOs.
 * It is supposed to resemble an enum type, hence it has static creation methods and a private constructor.
 * This class is a "Strong Value Type", see also the template class \c StrongValue for more properties.
 */
class GPIOPullMode final : public StrongValueComparable<uint32_t> {
private:
    /**
     * Constructor is private since it should only be accessed by the static creation methods.
     *
     * @param pull_mode A valid numerical respresentation of the pull up configuration. Must be valid!
     */
    explicit GPIOPullMode(uint32_t pull_mode) : StrongValueComparable<uint32_t>(pull_mode) { }

public:
    /**
     * Create a representation of a floating pin configuration.
     * For more information, check the driver and HAL files.
     */
    static GPIOPullMode FLOATING();

    /**
     * Create a representation of a pullup configuration.
     * For more information, check the driver and HAL files.
     */
    static GPIOPullMode PULLUP();

    /**
     * Create a representation of a pulldown configuration.
     * For more information, check the driver and HAL files.
     */
    static GPIOPullMode PULLDOWN();

    using StrongValueComparable<uint32_t>::operator==;
    using StrongValueComparable<uint32_t>::operator!=;
};

/**
 * @brief Represents a valid wakup interrupt type for GPIO inputs.
 *
 * This class is a "Strong Value Type", see also the template class \c StrongValue for more properties.
 * It is supposed to resemble an enum type, hence it has static creation methods and a private constructor.
 * For a detailed mapping of interrupt types to numeric values, please refer to the driver types and implementation.
 */
class GPIOWakeupIntrType final: public StrongValueComparable<uint32_t> {
private:
    /**
     * Constructor is private since it should only be accessed by the static creation methods.
     *
     * @param pull_mode A valid numerical respresentation of a possible interrupt level to wake up. Must be valid!
     */
    explicit GPIOWakeupIntrType(uint32_t interrupt_level) : StrongValueComparable<uint32_t>(interrupt_level) { }

public:
    static GPIOWakeupIntrType LOW_LEVEL();
    static GPIOWakeupIntrType HIGH_LEVEL();
};

/**
 * Class representing a valid drive strength for GPIO outputs.
 * This class is a "Strong Value Type", see also the template class \c StrongValue for more properties.
 * For a detailed mapping for values to drive strengths, please refer to the datasheet of the chip you are using.
 * E.g. for ESP32, the values in general are the following:
 *  - WEAK:             5mA
 *  - STRONGER:        10mA
 *  - DEFAULT/MEDIUM:  20mA
 *  - STRONGEST:       40mA
 */
class GPIODriveStrength final : public StrongValueComparable<uint32_t> {
public:
    /**
     * @brief Create a drive strength representation and checks its validity.
     *
     * After construction, this class should have a guaranteed valid strength representation.
     *
     * @param strength the numeric value mapping for a particular strength. For possible ranges, look at the
     *                  static creation functions below.
     * @throws GPIOException if the supplied number is out of the hardware capable range.
     */
    explicit GPIODriveStrength(uint32_t strength) : StrongValueComparable<uint32_t>(strength)
    {
        esp_err_t strength_check_result = check_gpio_drive_strength(strength);
        if (strength_check_result != ESP_OK) {
            throw GPIOException(strength_check_result);
        }
    }

    /**
     * Create a representation of the default drive strength.
     * For more information, check the datasheet and driver and HAL files.
     */
    static GPIODriveStrength DEFAULT();

    /**
     * Create a representation of the weak drive strength.
     * For more information, check the datasheet and driver and HAL files.
     */
    static GPIODriveStrength WEAK();

    /**
     * Create a representation of the less weak drive strength.
     * For more information, check the datasheet and driver and HAL files.
     */
    static GPIODriveStrength LESS_WEAK();

    /**
     * Create a representation of the medium drive strength.
     * For more information, check the datasheet and driver and HAL files.
     */
    static GPIODriveStrength MEDIUM();

    /**
     * Create a representation of the strong drive strength.
     */
    static GPIODriveStrength STRONGEST();

    using StrongValueComparable<uint32_t>::operator==;
    using StrongValueComparable<uint32_t>::operator!=;
};

/**
 * @brief Implementations commonly used functionality for all GPIO configurations.
 *
 * Some functionality is only for specific configurations (set and get drive strength) but is necessary here
 * to avoid complicating the inheritance hierarchy of the GPIO classes.
 * Child classes implementing any GPIO configuration (output, input, etc.) are meant to intherit from this class
 * and possibly make some of the functionality publicly available.
 */
class GPIOBase {
protected:
    /**
     * @brief Construct a GPIO.
     *
     * This constructor will only reset the GPIO but leaves the actual configuration (input, output, etc.) to
     * the sub class.
     *
     * @param num GPIO pin number of the GPIO to be configured.
     *
     * @throws GPIOException
     *              - if the underlying driver function fails
     */
    GPIOBase(GPIONum num);

    /**
     * @brief Enable gpio pad hold function.
     *
     * The gpio pad hold function works in both input and output modes, but must be output-capable gpios.
     * If pad hold enabled:
     *   in output mode: the output level of the pad will be force locked and can not be changed.
     *   in input mode: the input value read will not change, regardless the changes of input signal.
     *
     * @throws GPIOException if the underlying driver function fails.
     */
    void hold_en();

    /**
     * @brief Disable gpio pad hold function.
     *
     * @throws GPIOException if the underlying driver function fails.
     */
    void hold_dis();

    /**
     * @brief Configure the drive strength of the GPIO.
     *
     * @param strength The drive strength. Refer to \c GPIODriveStrength for more details.
     *
     * @throws GPIOException if the underlying driver function fails.
     */
    void set_drive_strength(GPIODriveStrength strength);

    /**
     * @brief Return the current drive strength of the GPIO.
     *
     * @return The currently configured drive strength. Refer to \c GPIODriveStrength for more details.
     *
     * @throws GPIOException if the underlying driver function fails.
     */
    GPIODriveStrength get_drive_strength();

    /**
     * @brief The number of the configured GPIO pin.
     */
    GPIONum gpio_num;

    inline const GPIONum& get_gpio_num(void) const noexcept { return gpio_num; }
};

/**
 * @brief This class represents a GPIO which is configured as output.
 */
class GPIO_Output : public GPIOBase {
public:
    /**
     * @brief Construct and configure a GPIO as output.
     *
     * @param num GPIO pin number of the GPIO to be configured.
     *
     * @throws GPIOException
     *              - if the underlying driver function fails
     */
    GPIO_Output(GPIONum num);

    /**
     * @brief Set GPIO to high level.
     *
     * @throws GPIOException if the underlying driver function fails.
     */
    void set_high() const;

    /**
     * @brief Set GPIO to low level.
     *
     * @throws GPIOException if the underlying driver function fails.
     */
    void set_low() const;

    using GPIOBase::set_drive_strength;
    using GPIOBase::get_drive_strength;
};

/**
 * @brief This class represents a GPIO which is configured as input.
 */
class GPIOInput : public GPIOBase {
public:
    /**
     * @brief Construct and configure a GPIO as input.
     *
     * @param num GPIO pin number of the GPIO to be configured.
     *
     * @throws GPIOException
     *              - if the underlying driver function fails
     */
    GPIOInput(GPIONum num);

    /**
     * @brief Constructs and fully configure a GPIO as input
     * 
     * @param num GPIO pin number of the GPIO to be configured.
     * @param mode The pull mode to configure on the GPIO
     * @param strength The internal pull resistor strength to setup on the GPIO 
     */
    GPIOInput(const GPIONum num, const GPIOPullMode mode, const GPIODriveStrength strength);

    /**
     * @brief Read the current level of the GPIO.
     *
     * @return The GPIO current level of the GPIO.
     */
    GPIOLevel get_level() const noexcept;

    /**
     * @brief Configure the internal pull-up and pull-down restors.
     *
     * @param mode The pull-up/pull-down configuration see \c GPIOPullMode.
     *
     * @throws GPIOException if the underlying driver function fails.
     */
    void set_pull_mode(GPIOPullMode mode) const;

    /**
     * @brief Configure the pin as wake up pin.
     *
     * @throws GPIOException if the underlying driver function fails.
     */
    void wakeup_enable(GPIOWakeupIntrType interrupt_type) const;

    /**
     * @brief Disable wake up functionality for this pin if it was enabled before.
     *
     * @throws GPIOException if the underlying driver function fails.
     */
<<<<<<< HEAD
    void wakeup_disable();

    using GPIOBase::set_drive_strength;
    using GPIOBase::get_drive_strength;

    using GPIOBase::get_gpio_num;
=======
    void wakeup_disable() const;
>>>>>>> 7532e372
};

/**
 * @brief This class represents a GPIO which is configured as open drain output and input at the same time.
 *
 * This class facilitates bit-banging for single wire protocols.
 */
class GPIO_OpenDrain : public GPIOInput {
public:
    /**
     * @brief Construct and configure a GPIO as open drain output as well as input.
     *
     * @param num GPIO pin number of the GPIO to be configured.
     *
     * @throws GPIOException
     *              - if the underlying driver function fails
     */
    GPIO_OpenDrain(GPIONum num);

    /**
     * @brief Set GPIO to floating level.
     *
     * @throws GPIOException if the underlying driver function fails.
     */
    void set_floating() const;

    /**
     * @brief Set GPIO to low level.
     *
     * @throws GPIOException if the underlying driver function fails.
     */
    void set_low() const;

    using GPIOBase::set_drive_strength;
    using GPIOBase::get_drive_strength;
};

}

#endif<|MERGE_RESOLUTION|>--- conflicted
+++ resolved
@@ -322,10 +322,10 @@
 
     /**
      * @brief Constructs and fully configure a GPIO as input
-     * 
+     *
      * @param num GPIO pin number of the GPIO to be configured.
      * @param mode The pull mode to configure on the GPIO
-     * @param strength The internal pull resistor strength to setup on the GPIO 
+     * @param strength The internal pull resistor strength to setup on the GPIO
      */
     GPIOInput(const GPIONum num, const GPIOPullMode mode, const GPIODriveStrength strength);
 
@@ -357,16 +357,12 @@
      *
      * @throws GPIOException if the underlying driver function fails.
      */
-<<<<<<< HEAD
-    void wakeup_disable();
+    void wakeup_disable() const;
 
     using GPIOBase::set_drive_strength;
     using GPIOBase::get_drive_strength;
 
     using GPIOBase::get_gpio_num;
-=======
-    void wakeup_disable() const;
->>>>>>> 7532e372
 };
 
 /**
