/*
 * SPDX-FileCopyrightText: 2022 Espressif Systems (Shanghai) CO LTD
 *
 * SPDX-License-Identifier: Apache-2.0
 */
#include "gpio_intr_cxx.hpp"
#include "driver/gpio.h"
#include "esp_attr.h"

namespace idf {

GPIOInterruptService& GPIOInterruptService::Get()
{
    static GPIOInterruptService instance;
    return instance;
}

void GPIOInterruptService::ServiceCheck()
{
    if (!GPIOInterruptService::Get().mStarted) {
        throw ESPException(ESP_ERR_NOT_FOUND);
    }
}

void GPIOInterruptService::Start(InterruptFlags aFlags)
{
    GPIO_CHECK_THROW(gpio_install_isr_service(aFlags.GetValue()));
    mStarted = true;
}

void GPIOInterruptService::Stop()
{
    gpio_uninstall_isr_service();
    mStarted = false;
}

<<<<<<< HEAD
GPIOInterrupt::GPIOInterrupt(GPIONum num, GPIOModeType mode, GPIOPullMode pull, GPIODriveStrength strength, GPIOInterruptType type, GPIOInterrupt::interrupt_callback_t cb, uintptr_t aArg)
    : GPIOBase(num, mode, pull, strength)
{
    set_type(type);
    set_callback(std::move(cb), aArg);
=======
GPIOInterrupt::GPIOInterrupt(GPIONum num, GPIOModeType mode, GPIOPullMode pull, GPIODriveStrength strength, GPIOInterruptType type, GPIOInterrupt::interrupt_callback_t cb)
    : GPIOBase(num, mode, pull, strength, type)
{
    set_callback(std::move(cb));
>>>>>>> 3576d331
}

GPIOInterrupt::~GPIOInterrupt()
{
    remove_callback();
}

void GPIOInterrupt::set_type(const GPIOInterruptType type)
{
    GPIO_CHECK_THROW(gpio_set_intr_type(gpio_num.get_value<gpio_num_t>(),
                                        type.get_value<gpio_int_type_t>()));
}

void GPIOInterrupt::set_callback(interrupt_callback_t aCb, uintptr_t aArg)
{
    if (!mCallback)
    {
        GPIOInterruptService::ServiceCheck();
        GPIO_CHECK_THROW(gpio_isr_handler_add(gpio_num.get_value<gpio_num_t>(),
                                        (gpio_isr_t)(&GPIOInterrupt::driver_handler),
                                        this));
    }
    mCallback = std::move(aCb);
    mInterruptArg = aArg;
}

void GPIOInterrupt::remove_callback()
{
    if (mCallback) {
        mCallback = nullptr;
        GPIOInterruptService::ServiceCheck();
        GPIO_CHECK_THROW(gpio_isr_handler_remove(gpio_num.get_value<gpio_num_t>()));
    }
}

void GPIOInterrupt::enable() const
{
    GPIO_CHECK_THROW(gpio_intr_enable(gpio_num.get_value<gpio_num_t>()));
}

void GPIOInterrupt::disable() const
{
    GPIO_CHECK_THROW(gpio_intr_disable(gpio_num.get_value<gpio_num_t>()));
}

void IRAM_ATTR GPIOInterrupt::driver_handler(void* class_ptr)
{
    auto p = reinterpret_cast<GPIOInterrupt*>(class_ptr);
    if (p && p->mCallback) {
        p->mCallback(*p, p->mInterruptArg);
    }
}

}  // namespace idf<|MERGE_RESOLUTION|>--- conflicted
+++ resolved
@@ -34,18 +34,11 @@
     mStarted = false;
 }
 
-<<<<<<< HEAD
 GPIOInterrupt::GPIOInterrupt(GPIONum num, GPIOModeType mode, GPIOPullMode pull, GPIODriveStrength strength, GPIOInterruptType type, GPIOInterrupt::interrupt_callback_t cb, uintptr_t aArg)
-    : GPIOBase(num, mode, pull, strength)
+    : GPIOBase(num, mode, pull, strength, type)
 {
     set_type(type);
     set_callback(std::move(cb), aArg);
-=======
-GPIOInterrupt::GPIOInterrupt(GPIONum num, GPIOModeType mode, GPIOPullMode pull, GPIODriveStrength strength, GPIOInterruptType type, GPIOInterrupt::interrupt_callback_t cb)
-    : GPIOBase(num, mode, pull, strength, type)
-{
-    set_callback(std::move(cb));
->>>>>>> 3576d331
 }
 
 GPIOInterrupt::~GPIOInterrupt()
